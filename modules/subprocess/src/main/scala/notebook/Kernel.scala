package notebook

import java.util.concurrent.ConcurrentHashMap

import scala.collection.JavaConverters._
import scala.concurrent._
import scala.concurrent.duration._

import akka.actor._
import akka.actor.Deploy

import com.typesafe.config.Config

import kernel.remote.{RemoteActorSystem, RemoteActorProcess}

/**
 * A kernel is a remote VM with a set of sub-actors, each of which interacts with  local resources (for example, WebSockets).
 * The local resource must be fully initialized before we will let messages flow through to the remote actor. This is
 * accomplished by blocking on actor startup
 * to the remote (this is accomplished by blocking on startup waiting for
 */
<<<<<<< HEAD
class Kernel(config:Config, system: ActorSystem, val notebookPath:Option[String]=None) {
=======

class Kernel(config:Config, system: ActorSystem, kernelId:String, notebookPath:Option[String]) {
>>>>>>> f23c3ffc
  implicit val executor = system.dispatcher

  val router = system.actorOf(Props(new ExecutionManager))

  private val remoteDeployPromise = Promise[Deploy]

  def remoteDeployFuture = remoteDeployPromise.future

  case object ShutdownNow

  def shutdown() { router ! ShutdownNow  }

  class ExecutionManager extends Actor with ActorLogging {
    // These get filled in before we ever receive messages
    var remoteInfo: RemoteActorSystem = null

    override def preStart() {
      remoteInfo = Await.result(RemoteActorSystem.spawn(config, system, "kernel", kernelId, notebookPath), 1 minutes)
      remoteDeployPromise.success(remoteInfo.deploy)
    }

    override def postStop() {
      if (remoteInfo != null)
        remoteInfo.shutdownRemote()
    }

    def receive = {
      case ShutdownNow =>
        if (remoteInfo != null) {
          remoteInfo.shutdownRemote()
        }
    }
  }
}

object KernelManager {
  def shutdown() {
    kernels.values foreach { _.shutdown() }
  }

  val kernels = new ConcurrentHashMap[String, Kernel]().asScala

  def get(id: String) = kernels.get(id)
  def apply(id: String) = kernels(id)
  def atPath(path:String) = kernels.find{ case (id, k ) => k.notebookPath.exists(_ == path) }
  def add(id:String, kernel: Kernel) {
    kernels += id -> kernel
  }

  def remove(id:String) {
    kernels -= id
  }

  def stopAll = {
    kernels.values.foreach(_.shutdown())
    kernels -- kernels.keys
  }
}<|MERGE_RESOLUTION|>--- conflicted
+++ resolved
@@ -19,12 +19,7 @@
  * accomplished by blocking on actor startup
  * to the remote (this is accomplished by blocking on startup waiting for
  */
-<<<<<<< HEAD
-class Kernel(config:Config, system: ActorSystem, val notebookPath:Option[String]=None) {
-=======
-
-class Kernel(config:Config, system: ActorSystem, kernelId:String, notebookPath:Option[String]) {
->>>>>>> f23c3ffc
+class Kernel(config:Config, system: ActorSystem, kernelId:String, val notebookPath:Option[String]=None) {
   implicit val executor = system.dispatcher
 
   val router = system.actorOf(Props(new ExecutionManager))
