package notebook

import java.io.{BufferedReader, IOException, File, Reader, FileReader}
import java.net.{InetAddress, URLEncoder}

import scala.util.Try

import com.typesafe.config.{Config, ConfigFactory, ConfigParseOptions, ConfigSyntax}

import org.apache.commons.io.FileUtils
<<<<<<< HEAD
import org.apache.log4j.PropertyConfigurator
import org.jboss.netty.handler.stream.ChunkedWriteHandler

import unfiltered.netty.Http
import unfiltered.netty.Resources

import com.bwater.notebook.kernel.ConfigUtils._
import com.bwater.notebook.util.Logging
=======
import io.netty.handler.stream.ChunkedWriteHandler
import unfiltered.netty.Http
import unfiltered.netty.Resources
import notebook.util.Logging
import org.apache.log4j.PropertyConfigurator
>>>>>>> ea7a7ff9
import server._

/**
 * Author: Ken
 */

/**embedded server */
object Server extends Logging {

  FileUtils.forceMkdir(new File("logs"))


  def openBrowser(url: String) {
    println("Launching browswer on %s".format(url))
    // @see https://github.com/unfiltered/unfiltered/issues/278
    scala.util.Try(
      java.awt.Desktop.getDesktop.browse(new java.net.URI(url))
    ) match {
      case scala.util.Success(_) =>
      case scala.util.Failure(ex) => println("Cannot open browser to %s\n%s".format(url, ex.toString))
    }
  }

  var app:Dispatcher = _

  def main(args: Array[String]) {
<<<<<<< HEAD
    val action =  if(!args.contains("--no_browser")) {openBrowser _ } 
                  else (s:String)=>println(s"You can head to $s")
=======
    val action =  if(!args.contains("--no_browser")) {openBrowser _ }
                  else (s:String)=>logInfo(s"You can head to $s")
>>>>>>> ea7a7ff9

    startServer(args, ScalaNotebookConfig.withOverrides(ScalaNotebookConfig.defaults))(action)
  }

  private val preferredPort = 8899

  // This is basically unfiltered.util.Port.any with a preferred port, and is host-aware. Like the original, this
  // approach can be really unlucky and have someone else steal our port between opening this socket and when unfiltered
  // opens it again, but oh well...
  private def choosePort(host: String) = {
    val addr = InetAddress.getByName(host)

    // 50 for the queue size is java's magic number, not mine. The more common ServerSocket constructor just
    // specifies it for you, and we need to pass in addr so we pass in the magic number too.
    val s = try {
      new java.net.ServerSocket(preferredPort, 50, addr)
    } catch {
      case ex: IOException =>
        new java.net.ServerSocket(0, 50, addr)
    }
    val p = s.getLocalPort
    s.close()
    p
  }


  def startServer(args: Array[String], config: ScalaNotebookConfig)(startAction: (String) => Unit) {
    PropertyConfigurator.configure(getClass.getResource("/log4j.server.properties"))
    logDebug("Classpath: " + System.getProperty("java.class.path"))

    val secure = !args.contains("--disable_security")

    logInfo("Running SN Server in " + config.notebooksDir.getAbsolutePath)
    val host = config.kernelVMConfig.get("hostname") getOrElse "127.0.0.1"
    val port = config.kernelVMConfig.get("port").flatMap(x => Try(x.toInt).toOption) getOrElse choosePort(host)
    val security = if (secure) new ClientAuth(host, port) else Insecure

    val NotebookArg = "--notebook=(\\S+)".r
    val notebook = args.collect {
      case NotebookArg(name) => name
    }.headOption
    val queryString =
      for (name <- notebook)
      yield "?dest=" + URLEncoder.encode("/view/" + name, "UTF-8")

    startServer(config, host, port, security) {
      val baseUrl = "http://%s:%d/%s".format(host, port, security.loginPath)
      (http, app) => startAction((baseUrl ++ queryString).mkString)
    }
  }

  /* TODO: move host, port, security settings into config? */
  def startServer(config: ScalaNotebookConfig, host: String, port: Int, security: DispatcherSecurity)(startAction: (Http, Dispatcher) => Unit) {
    implicit class Pipe[A](value: A) {
      def pipe[B](f: A => B): B = f(value)
    }

    if (!config.notebooksDir.exists()) {
      logWarn("Base directory %s for Scala Notebook server does not exist.  Creating, but your server may be misconfigured.".format(config.notebooksDir))
      config.notebooksDir.mkdirs()
    }

    val app = new Dispatcher(config, host, port)
    import security.{ withCSRFKey, withCSRFKeyAsync, withWSAuth, authIntent }

    val wsPlan = unfiltered.netty.websockets.Planify(withWSAuth(app.WebSockets.intent)).onPass(_.fireChannelRead(_))

    val authPlan = unfiltered.netty.cycle.Planify(authIntent)

    val nbReadPlan = unfiltered.netty.cycle.Planify(withCSRFKey(app.WebServer.nbReadIntent))
    val nbWritePlan = unfiltered.netty.cycle.Planify(withCSRFKey(app.WebServer.nbWriteIntent))
    val templatesPlan = unfiltered.netty.cycle.Planify(app.WebServer.otherIntent)
    val kernelPlan = unfiltered.netty.async.Planify(withCSRFKeyAsync(app.WebServer.kernelIntent))
    val loggerPlan = unfiltered.netty.cycle.Planify(new ReqLogger().intent)

    val obsInt = unfiltered.netty.websockets.Planify(withWSAuth(new ObservableIntent(app.system).webSocketIntent)).onPass(_.fireChannelRead(_))

    val iPythonRes = Resources(getClass.getResource("/from_ipython/"), 3600, true)
    val thirdPartyRes = Resources(getClass.getResource("/thirdparty/"), 3600, true)

    //TODO: absolute URL's may not be portable, should they be supported?  If not, are resources defined relative to notebooks dir or module root?
    def userResourceURL(res: File) = {
      if (res.isAbsolute()) res.toURI().toURL()
      else new File(config.notebooksDir, res.getPath()).toURI().toURL()
    }
    val moduleRes = config.serverResources map (res => Resources(userResourceURL(res), 3600, true))
    val observableRes = Resources(getClass.getResource("/observable/"), 3600, false)

    val http = unfiltered.netty.Http(port, host)

    def resourcePlan(res: Resources*)(h: Http) = res.foldLeft(h)((h, r) => h.plan(r).makePlan(new ChunkedWriteHandler))

    http
      .handler(obsInt)
      .handler(wsPlan)
      .chunked(256 << 20)
      .handler(loggerPlan)

      .handler(authPlan)

      .handler(nbReadPlan)
      .handler(nbWritePlan)
      .handler(kernelPlan)
      .handler(templatesPlan)

      /* Workaround for https://github.com/unfiltered/unfiltered/issues/139 */
      .pipe(resourcePlan(iPythonRes, thirdPartyRes))
      .pipe(resourcePlan(moduleRes: _*))
      .pipe(resourcePlan(observableRes))
      .run({
        svr =>
          startAction(svr, app)
      }, {
        svr =>
          logInfo("shutting down server")
          KernelManager.shutdown()
          app.system.shutdown()
      })
  }
}<|MERGE_RESOLUTION|>--- conflicted
+++ resolved
@@ -8,22 +8,11 @@
 import com.typesafe.config.{Config, ConfigFactory, ConfigParseOptions, ConfigSyntax}
 
 import org.apache.commons.io.FileUtils
-<<<<<<< HEAD
-import org.apache.log4j.PropertyConfigurator
-import org.jboss.netty.handler.stream.ChunkedWriteHandler
-
-import unfiltered.netty.Http
-import unfiltered.netty.Resources
-
-import com.bwater.notebook.kernel.ConfigUtils._
-import com.bwater.notebook.util.Logging
-=======
 import io.netty.handler.stream.ChunkedWriteHandler
 import unfiltered.netty.Http
 import unfiltered.netty.Resources
 import notebook.util.Logging
 import org.apache.log4j.PropertyConfigurator
->>>>>>> ea7a7ff9
 import server._
 
 /**
@@ -50,14 +39,8 @@
   var app:Dispatcher = _
 
   def main(args: Array[String]) {
-<<<<<<< HEAD
-    val action =  if(!args.contains("--no_browser")) {openBrowser _ } 
+    val action =  if(!args.contains("--no_browser")) {openBrowser _ }
                   else (s:String)=>println(s"You can head to $s")
-=======
-    val action =  if(!args.contains("--no_browser")) {openBrowser _ }
-                  else (s:String)=>logInfo(s"You can head to $s")
->>>>>>> ea7a7ff9
-
     startServer(args, ScalaNotebookConfig.withOverrides(ScalaNotebookConfig.defaults))(action)
   }
 
@@ -90,8 +73,8 @@
     val secure = !args.contains("--disable_security")
 
     logInfo("Running SN Server in " + config.notebooksDir.getAbsolutePath)
-    val host = config.kernelVMConfig.get("hostname") getOrElse "127.0.0.1"
-    val port = config.kernelVMConfig.get("port").flatMap(x => Try(x.toInt).toOption) getOrElse choosePort(host)
+    val host = if (config.kernelVMConfig.hasPath("hostname")) config.kernelVMConfig.getString("hostname") else "127.0.0.1"
+    val port = (if (config.kernelVMConfig.hasPath("port")) Try(config.kernelVMConfig.getInt("port")).toOption else None) getOrElse choosePort(host)
     val security = if (secure) new ClientAuth(host, port) else Insecure
 
     val NotebookArg = "--notebook=(\\S+)".r
@@ -109,7 +92,7 @@
   }
 
   /* TODO: move host, port, security settings into config? */
-  def startServer(config: ScalaNotebookConfig, host: String, port: Int, security: DispatcherSecurity)(startAction: (Http, Dispatcher) => Unit) {
+  def startServer(config: ScalaNotebookConfig, host: String, port: Int, security: DispatcherSecurity)(startAction: (unfiltered.netty.Server, Dispatcher) => Unit) {
     implicit class Pipe[A](value: A) {
       def pipe[B](f: A => B): B = f(value)
     }
@@ -145,9 +128,9 @@
     val moduleRes = config.serverResources map (res => Resources(userResourceURL(res), 3600, true))
     val observableRes = Resources(getClass.getResource("/observable/"), 3600, false)
 
-    val http = unfiltered.netty.Http(port, host)
+    val http = unfiltered.netty.Server.bind(unfiltered.netty.SocketBinding(port, host))
 
-    def resourcePlan(res: Resources*)(h: Http) = res.foldLeft(h)((h, r) => h.plan(r).makePlan(new ChunkedWriteHandler))
+    def resourcePlan(res: Resources*)(h: unfiltered.netty.Server) = res.foldLeft(h)((h, r) => h.plan(r).makePlan(new ChunkedWriteHandler))
 
     http
       .handler(obsInt)
