import sbt._
import Keys._

import Dependencies._

object Shared {
  lazy val sparkVersion = SettingKey[String]("x-spark-version")

  lazy val hadoopVersion = SettingKey[String]("x-hadoop-version")

  lazy val jets3tVersion = SettingKey[String]("x-jets3t-version")

  lazy val jlineDef      = SettingKey[(String, String)]("x-jline-def")

  lazy val withHive      = SettingKey[Boolean]("x-with-hive")

  lazy val sharedSettings:Seq[Def.Setting[_]] = Seq(
    scalaVersion        :=  defaultScalaVersion,
    sparkVersion        :=  defaultSparkVersion,
    hadoopVersion       :=  defaultHadoopVersion,
    jets3tVersion       :=  defaultJets3tVersion,
    jlineDef            :=  (if (defaultScalaVersion.startsWith("2.10")) {
                              ("org.scala-lang", defaultScalaVersion)
                            } else {
                              ("jline", "2.12")
                            }),
    withHive            :=  defaultWithHive,
    libraryDependencies += guava
  )

  val repl:Seq[Def.Setting[_]] =  {
    val lib = libraryDependencies <++=  (sparkVersion, hadoopVersion, jets3tVersion) { (sv, hv, jv) =>
                                          if (sv != "1.2.0") Seq(sparkRepl(sv)) else Seq.empty
                                        }
    val unmanaged =
      unmanagedJars in Compile  ++= (if (sparkVersion.value == "1.2.0" && !scalaVersion.value.startsWith("2.11"))
                                      Seq((baseDirectory in "sparkNotebook").value / "temp/spark-repl_2.10-1.2.0-notebook.jar")
                                    else
                                      Seq.empty)

    val repos = resolvers <++= (sparkVersion) { (sv) =>
      if (sv == "1.2.0") {
        Seq("Resolver for spark-yarn 1.2.0" at "https://github.com/adatao/mvnrepos/raw/master/releases") // spark-yarn 1.2.0 is not released
      } else {
        Nil
      }
    }

    lib ++ unmanaged ++ repos
  }

  val hive:Seq[Def.Setting[_]] =  Seq(
    libraryDependencies <++= (withHive, sparkVersion) {  (wh, sv) =>
      if (wh) List(sparkHive(sv))
      else Nil
    }
  )

  lazy val sparkSettings:Seq[Def.Setting[_]] = Seq(
    libraryDependencies <++= (sparkVersion, hadoopVersion, jets3tVersion) { (sv, hv, jv) =>
      val libs = Seq(
        breeze,
        sparkCore(sv),
        sparkYarn(sv),
        sparkSQL(sv),
        hadoopClient(hv),
        jets3t(jv),
        commonsCodec
      )
      libs
    }
<<<<<<< HEAD
  ) ++  repl

  lazy val tachyonSettings:Seq[Def.Setting[_]] = {
    def tachyonVersion(sv:String) = (sv.split("\\.").toList.map(_.toInt)) match {
      case List(1, y, z) if y <= 3              => "0.5.0"
      case List(1, 3, z) if z > 0 /*hopefully*/ => "0.6.3"
      case _                                    => throw new IllegalArgumentException("Bad spark version for tachyon: " + sv)
    }

    Seq(
      unmanagedSourceDirectories in Compile <+= (sparkVersion, sourceDirectory in Compile) { (sv, sd) =>
        sd / ("tachyon_" + tachyonVersion(sv))
      },

      libraryDependencies <++= sparkVersion { sv =>
        Seq(
          "org.tachyonproject" % "tachyon" % tachyonVersion(sv),
          "org.tachyonproject" % "tachyon-client" % tachyonVersion(sv),
          "org.tachyonproject" % "tachyon" % tachyonVersion(sv) classifier "tests"
        )
      }
    )
  }
=======
  ) ++  repl ++ hive
>>>>>>> 4c57d2f3
}<|MERGE_RESOLUTION|>--- conflicted
+++ resolved
@@ -69,8 +69,7 @@
       )
       libs
     }
-<<<<<<< HEAD
-  ) ++  repl
+  ) ++  repl ++ hive
 
   lazy val tachyonSettings:Seq[Def.Setting[_]] = {
     def tachyonVersion(sv:String) = (sv.split("\\.").toList.map(_.toInt)) match {
@@ -93,7 +92,4 @@
       }
     )
   }
-=======
-  ) ++  repl ++ hive
->>>>>>> 4c57d2f3
 }