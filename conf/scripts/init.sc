import java.io.{File, FileReader, BufferedReader}

import notebook._, front._, widgets._, third.d3._
import notebook.JsonCodec._
import notebook.util._


import org.apache.spark.{SparkContext, SparkConf}
import org.apache.spark.SparkContext._


@transient var execUri = Option(System.getenv("SPARK_EXECUTOR_URI"))
@transient var execMemory = Option(System.getenv("SPARK_EXECUTOR_MEMORY"))
@transient var sparkHome = Option(System.getenv("SPARK_HOME"))
@transient var sparkMaster = Option(System.getenv("MASTER"))

@transient val addedJars: Array[String] = {    val envJars = sys.env.get("ADD_JARS")
  val propJars = sys.props.get("spark.jars").flatMap { p => if (p == "") None else Some(p) }
  val jars = propJars.orElse(envJars).getOrElse("")
  notebook.Utils.resolveURIs(jars).split(",").filter(_.nonEmpty)
}

@transient var jars = (addedJars ++ CustomJars).distinct

@transient val uri = _5C4L4_N0T3800K_5P4RK_HOOK

@transient var conf = new SparkConf().setAll(_5C4L4_N0T3800K_5P4RK_C0NF.toList)

@transient var sparkContext:SparkContext = _

//@transient val SparkNotebookBgLog = ul(20)

def reset(appName:String="Notebook", lastChanges:(SparkConf=>Unit)=(_:SparkConf)=>()):Unit = {
  //SparkNotebookBgLog.append("Calling reset")
  conf = new SparkConf()
  conf.setMaster(sparkMaster.getOrElse("local[*]"))
      .setAppName(appName)
      .set("spark.repl.class.uri", uri)
      .setAll(_5C4L4_N0T3800K_5P4RK_C0NF.toList)

  execMemory foreach (v => conf.set("spark.executor.memory", v))
  execUri foreach (v => conf.set("spark.executor.uri", v))
  sparkHome foreach (v => conf.setSparkHome(v))

  conf.setJars(jars)

  lastChanges(conf)

  if (sparkContext != null) {
    //SparkNotebookBgLog.append("Stopping Spark Context")
    sparkContext.stop()
    //SparkNotebookBgLog.append("Spark Context stopped")
  }
  //SparkNotebookBgLog.append("Starting Spark Context")
  sparkContext = new SparkContext(conf)
<<<<<<< HEAD
  sparkContext.hadoopConfiguration.set("fs.tachyon.impl", "tachyon.hadoop.TFS")
  SparkNotebookBgLog.append("Stopping Spark Context")
=======
  //SparkNotebookBgLog.append("Stopping Spark Context")
>>>>>>> 17878209
}

reset()

def updateJars(newJars:List[String]) = {
  jars = (newJars ::: jars.toList).distinct.toArray
}

def stopSpark() = sparkContext.stop()

@transient implicit val updateSparkContex:SparkContext=>Unit = (sc:SparkContext) => {
  sparkContext = sc
}

def sc:SparkContext = sparkContext

//SparkNotebookBgLog.append("Initialized!")

"init.sc done!"<|MERGE_RESOLUTION|>--- conflicted
+++ resolved
@@ -28,10 +28,7 @@
 
 @transient var sparkContext:SparkContext = _
 
-//@transient val SparkNotebookBgLog = ul(20)
-
 def reset(appName:String="Notebook", lastChanges:(SparkConf=>Unit)=(_:SparkConf)=>()):Unit = {
-  //SparkNotebookBgLog.append("Calling reset")
   conf = new SparkConf()
   conf.setMaster(sparkMaster.getOrElse("local[*]"))
       .setAppName(appName)
@@ -47,18 +44,10 @@
   lastChanges(conf)
 
   if (sparkContext != null) {
-    //SparkNotebookBgLog.append("Stopping Spark Context")
     sparkContext.stop()
-    //SparkNotebookBgLog.append("Spark Context stopped")
   }
-  //SparkNotebookBgLog.append("Starting Spark Context")
   sparkContext = new SparkContext(conf)
-<<<<<<< HEAD
   sparkContext.hadoopConfiguration.set("fs.tachyon.impl", "tachyon.hadoop.TFS")
-  SparkNotebookBgLog.append("Stopping Spark Context")
-=======
-  //SparkNotebookBgLog.append("Stopping Spark Context")
->>>>>>> 17878209
 }
 
 reset()
@@ -75,6 +64,5 @@
 
 def sc:SparkContext = sparkContext
 
-//SparkNotebookBgLog.append("Initialized!")
 
 "init.sc done!"