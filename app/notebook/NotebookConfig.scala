package notebook.server

import java.io.{File, InputStream}
import java.net.URL

import scala.collection.JavaConverters._
import scala.util.control.Exception.allCatch

import org.apache.commons.io.FileUtils

import com.typesafe.config._

import play.api._
import play.api.Logger

case class NotebookConfig(config: Configuration) { me =>
  import play.api.Play.current

  config.getString("notebooks.dir").foreach { confDir =>
    Logger.debug(s"Notebooks directory in the config is referring $confDir. Does it exist? ${new File(confDir).exists}")
  }
  val notebooksDir = config.getString("notebooks.dir").map(new File(_)).filter(_.exists)
<<<<<<< HEAD
                        .orElse(Option(new File("./notebooks"))).filter(_.exists)    // ./bin/spark-notebook
                        .getOrElse(new File("../notebooks"))                         // ./spark-notebook
  Logger.debug("Notebooks dir is: " + notebooksDir)
=======
                        .orElse(Option(new File("./conf/notebooks"))).filter(_.exists)    // ./bin/spark-notebook
                        .getOrElse(new File("../conf/notebooks"))                         // ./spark-notebook
  Logger.info(s"Notebooks dir is $notebooksDir [at ${notebooksDir.getAbsolutePath}] ")
>>>>>>> 4c57d2f3

  val projectName = config.getString("name").getOrElse(notebooksDir.getPath())

  val serverResources = config.getStringList("resources").map(_.asScala).getOrElse(Nil).map(new File(_))

<<<<<<< HEAD
  val tachyonInfo = TachyonInfo(config.getString("tachyon.url"), config.getString("tachyon.baseDir").getOrElse("/share"))
=======
  val maxBytesInFlight = config.underlying.getBytes("maxBytesInFlight").toInt
>>>>>>> 4c57d2f3

  object kernel {
    val config = me.config.getConfig("kernel").getOrElse(Configuration.empty)
    val defauldInitScript = config.getString("default.init").orElse(Some("init.sc")).flatMap { init =>
                          val script = "scripts/"+init
                          current.resource(script).map(i => ScriptFromURL(i).toSource)
                        }
    val kernelInit = {
      val scripts = config.getStringList("init").map(_.asScala).getOrElse(Nil).map(url => ScriptFromURL(new URL(url)))
      defauldInitScript.map { s => s:: scripts.toList }.getOrElse(scripts)
    }
    val initScripts = kernelInit.map(x => (x.name, x.script))


    val compilerArgs = config.getStringList("compilerArgs").map(_.asScala).getOrElse(Nil)


    val vmConfig = config.underlying

  }

}


case class TachyonInfo(url:Option[String] = None, baseDir:String = "/share")

trait Script {
  def name:String
  def script: String
}
case class ScriptFromURL(url: URL) extends Script {
  val name = url.toExternalForm
  def script = {
    var is: InputStream = null
    allCatch.andFinally(if (is != null) is.close()).either {
      is = url.openStream();
      scala.io.Source.fromInputStream(is).getLines().mkString("\n")
    } match {
      case Right(s) => s
      case Left(e) => Logger.warn("Unable to read initscript from %s".format(url), e); ""
    }
  }

  def toSource = ScriptFromSource(url.toExternalForm, script)
}
case class ScriptFromFile(file: File) extends Script {
  val name = file.getAbsolutePath
  def script = {
    allCatch.either(FileUtils.readFileToString(file)) match {
      case Right(s) => s
      case Left(e) => Logger.warn("Unable to read initscript from %s".format(file), e); ""
    }
  }
}
case class ScriptFromSource(name:String, script: String) extends Script<|MERGE_RESOLUTION|>--- conflicted
+++ resolved
@@ -20,25 +20,16 @@
     Logger.debug(s"Notebooks directory in the config is referring $confDir. Does it exist? ${new File(confDir).exists}")
   }
   val notebooksDir = config.getString("notebooks.dir").map(new File(_)).filter(_.exists)
-<<<<<<< HEAD
                         .orElse(Option(new File("./notebooks"))).filter(_.exists)    // ./bin/spark-notebook
                         .getOrElse(new File("../notebooks"))                         // ./spark-notebook
-  Logger.debug("Notebooks dir is: " + notebooksDir)
-=======
-                        .orElse(Option(new File("./conf/notebooks"))).filter(_.exists)    // ./bin/spark-notebook
-                        .getOrElse(new File("../conf/notebooks"))                         // ./spark-notebook
   Logger.info(s"Notebooks dir is $notebooksDir [at ${notebooksDir.getAbsolutePath}] ")
->>>>>>> 4c57d2f3
 
   val projectName = config.getString("name").getOrElse(notebooksDir.getPath())
 
   val serverResources = config.getStringList("resources").map(_.asScala).getOrElse(Nil).map(new File(_))
 
-<<<<<<< HEAD
   val tachyonInfo = TachyonInfo(config.getString("tachyon.url"), config.getString("tachyon.baseDir").getOrElse("/share"))
-=======
   val maxBytesInFlight = config.underlying.getBytes("maxBytesInFlight").toInt
->>>>>>> 4c57d2f3
 
   object kernel {
     val config = me.config.getConfig("kernel").getOrElse(Configuration.empty)
